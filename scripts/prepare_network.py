# SPDX-FileCopyrightText: : 2017-2020 The PyPSA-Eur Authors
#
# SPDX-License-Identifier: GPL-3.0-or-later

# coding: utf-8
"""
Prepare PyPSA network for solving according to :ref:`opts` and :ref:`ll`, such as

- adding an annual **limit** of carbon-dioxide emissions,
- adding an exogenous **price** per tonne emissions of carbon-dioxide (or other kinds),
- setting an **N-1 security margin** factor for transmission line capacities,
- specifying an expansion limit on the **cost** of transmission expansion,
- specifying an expansion limit on the **volume** of transmission expansion, and
- reducing the **temporal** resolution by averaging over multiple hours.

Relevant Settings
-----------------

.. code:: yaml

    costs:
        year:
        version:
        fill_values:
        emission_prices:
        marginal_cost:
        capital_cost:

    electricity:
        co2limit:
        max_hours:

.. seealso::
    Documentation of the configuration file ``config.yaml`` at
    :ref:`costs_cf`, :ref:`electricity_cf`

Inputs
------

<<<<<<< HEAD
- ``resources/costs.csv``: The database of cost assumptions for all included technologies for specific years from various sources; e.g. discount rate, lifetime, investment (CAPEX), fixed operation and maintenance (FOM), variable operation and maintenance (VOM), fuel costs, efficiency, carbon-dioxide intensity.
- ``networks/elec_s{simpl}_{clusters}.nc``: confer :ref:`cluster`
=======
- ``data/costs.csv``: The database of cost assumptions for all included technologies for specific years from various sources; e.g. discount rate, lifetime, investment (CAPEX), fixed operation and maintenance (FOM), variable operation and maintenance (VOM), fuel costs, efficiency, carbon-dioxide intensity.
- ``networks/elec{year}_s{simpl}_{clusters}.nc``: confer :ref:`cluster`
>>>>>>> dacfc8a9

Outputs
-------

- ``networks/elec{year}_s{simpl}_{clusters}_ec_l{ll}_{opts}.nc``: Complete PyPSA network that will be handed to the ``solve_network`` rule.

Description
-----------

.. tip::
    The rule :mod:`prepare_all_networks` runs
    for all ``scenario`` s in the configuration file
    the rule :mod:`prepare_network`.

"""

import logging
from _helpers import configure_logging

import re
import pypsa
import numpy as np
import pandas as pd
from six import iteritems

from add_electricity import load_costs, update_transmission_costs

import tsam.timeseriesaggregation as tsam

idx = pd.IndexSlice

logger = logging.getLogger(__name__)


def add_co2limit(n, Nyears=1., factor=None):

    if factor is not None:
        annual_emissions = factor*snakemake.config['electricity']['co2base']
    else:
        annual_emissions = snakemake.config['electricity']['co2limit']

    n.add("GlobalConstraint", "CO2Limit",
          carrier_attribute="co2_emissions", sense="<=",
          constant=annual_emissions * Nyears)


def add_emission_prices(n, emission_prices=None, exclude_co2=False):
    if emission_prices is None:
        emission_prices = snakemake.config['costs']['emission_prices']
    if exclude_co2: emission_prices.pop('co2')
    ep = (pd.Series(emission_prices).rename(lambda x: x+'_emissions') *
          n.carriers.filter(like='_emissions')).sum(axis=1)
    gen_ep = n.generators.carrier.map(ep) / n.generators.efficiency
    n.generators['marginal_cost'] += gen_ep
    su_ep = n.storage_units.carrier.map(ep) / n.storage_units.efficiency_dispatch
    n.storage_units['marginal_cost'] += su_ep


def set_line_s_max_pu(n):
    s_max_pu = snakemake.config['lines']['s_max_pu']
    n.lines['s_max_pu'] = s_max_pu
    logger.info(f"N-1 security margin of lines set to {s_max_pu}")


def set_transmission_limit(n, ll_type, factor, Nyears=1):
    links_dc_b = n.links.carrier == 'DC' if not n.links.empty else pd.Series()

    _lines_s_nom = (np.sqrt(3) * n.lines.type.map(n.line_types.i_nom) *
                   n.lines.num_parallel *  n.lines.bus0.map(n.buses.v_nom))
    lines_s_nom = n.lines.s_nom.where(n.lines.type == '', _lines_s_nom)


    col = 'capital_cost' if ll_type == 'c' else 'length'
    ref = (lines_s_nom @ n.lines[col] +
           n.links[links_dc_b].p_nom @ n.links[links_dc_b][col])

    costs = load_costs(Nyears, snakemake.input.tech_costs,
                       snakemake.config['costs'],
                       snakemake.config['electricity'])
    update_transmission_costs(n, costs, simple_hvdc_costs=False)

    if factor == 'opt' or float(factor) > 1.0:
        n.lines['s_nom_min'] = lines_s_nom
        n.lines['s_nom_extendable'] = True

        n.links.loc[links_dc_b, 'p_nom_min'] = n.links.loc[links_dc_b, 'p_nom']
        n.links.loc[links_dc_b, 'p_nom_extendable'] = True

    if factor != 'opt':
        con_type = 'expansion_cost' if ll_type == 'c' else 'volume_expansion'
        rhs = float(factor) * ref
        n.add('GlobalConstraint', f'l{ll_type}_limit',
              type=f'transmission_{con_type}_limit',
              sense='<=', constant=rhs, carrier_attribute='AC, DC')

    return n


def average_every_nhours(n, offset):
    logger.info(f"Resampling the network to {offset}")
    m = n.copy(with_time=False)

    snapshot_weightings = n.snapshot_weightings.resample(offset).sum()
    m.set_snapshots(snapshot_weightings.index)
    m.snapshot_weightings = snapshot_weightings

    for c in n.iterate_components():
        pnl = getattr(m, c.list_name+"_t")
        for k, df in iteritems(c.pnl):
            if not df.empty:
                pnl[k] = df.resample(offset).mean()

    return m

def apply_time_segmentation(n, segments):
    logger.info(f"Aggregating time series to {segments} segments.")

    p_max_pu = n.generators_t.p_max_pu
    load_norm = n.loads_t.p_set.max()
    load = n.loads_t.p_set / load_norm
    inflow_norm = n.storage_units_t.inflow.max()
    inflow = n.storage_units_t.inflow / inflow_norm
    raw = pd.concat([p_max_pu, load, inflow], axis=1, sort=False)

    solver_name = snakemake.config["solving"]["solver"]["name"]

    agg = tsam.TimeSeriesAggregation(raw, hoursPerPeriod=len(raw),
                                     noTypicalPeriods=1, noSegments=int(segments),
                                     segmentation=True, solver=solver_name)

    segmented = agg.createTypicalPeriods()

    def _determine_snapshots(segmented):
        weightings = segmented.index.get_level_values("Segment Duration")
        offsets = np.insert(np.cumsum(weightings[:-1]), 0, 0)
        snapshots = [n.snapshots[0] + pd.Timedelta(f"{offset}h") for offset in offsets]
        return pd.DatetimeIndex(snapshots, name='name'), weightings

    snapshots, weightings = _determine_snapshots(segmented)

    n.set_snapshots(snapshots)
    n.snapshot_weightings = pd.Series(weightings, index=snapshots, name="weightings", dtype="float64")

    segmented.index = snapshots
    n.generators_t.p_max_pu = segmented[n.generators_t.p_max_pu.columns]
    n.loads_t.p_set = segmented[n.loads_t.p_set.columns] * load_norm
    n.storage_units_t.inflow = segmented[n.storage_units_t.inflow.columns] * inflow_norm

    return n

def enforce_autarky(n, only_crossborder=False):
    if only_crossborder:
        lines_rm = n.lines.loc[
                        n.lines.bus0.map(n.buses.country) !=
                        n.lines.bus1.map(n.buses.country)
                    ].index
        links_rm = n.links.loc[
                        n.links.bus0.map(n.buses.country) !=
                        n.links.bus1.map(n.buses.country)
                    ].index
    else:
        lines_rm = n.lines.index
        links_rm = n.links.index
    n.mremove("Line", lines_rm)
    n.mremove("Link", links_rm)

def set_line_nom_max(n):
    s_nom_max_set = snakemake.config["lines"].get("s_nom_max,", np.inf)
    p_nom_max_set = snakemake.config["links"].get("p_nom_max", np.inf)
    n.lines.s_nom_max.clip(upper=s_nom_max_set, inplace=True)
    n.links.p_nom_max.clip(upper=p_nom_max_set, inplace=True)

if __name__ == "__main__":
    if 'snakemake' not in globals():
        from _helpers import mock_snakemake
        snakemake = mock_snakemake('prepare_network', network='elec', simpl='',
                                  clusters='40', ll='v0.3', opts='Co2L-24H')
    configure_logging(snakemake)

    opts = snakemake.wildcards.opts.split('-')

    n = pypsa.Network(snakemake.input[0])
    Nyears = n.snapshot_weightings.sum() / 8760.

    set_line_s_max_pu(n)

    for o in opts:
        m = re.match(r'^\d+h$', o, re.IGNORECASE)
        if m is not None:
            n = average_every_nhours(n, m.group(0))
            break

    for o in opts:
        m = re.match(r'^\d+seg$', o, re.IGNORECASE)
        if m is not None:
            n = apply_time_segmentation(n, m.group(0)[:-3])
            break

    for o in opts:
        if "Co2L" in o:
            m = re.findall("[0-9]*\.?[0-9]+$", o)
            if len(m) > 0:
                add_co2limit(n, Nyears, float(m[0]))
            else:
                add_co2limit(n, Nyears)
            break

    for o in opts:
        oo = o.split("+")
        suptechs = map(lambda c: c.split("-", 2)[0], n.carriers.index)
        if oo[0].startswith(tuple(suptechs)):
            carrier = oo[0]
            cost_factor = float(oo[1])
            if carrier == "AC":  # lines do not have carrier
                n.lines.capital_cost *= cost_factor
            else:
                comps = {"Generator", "Link", "StorageUnit"}
                for c in n.iterate_components(comps):
                    sel = c.df.carrier.str.contains(carrier)
                    c.df.loc[sel,"capital_cost"] *= cost_factor

    if 'Ep' in opts:
        add_emission_prices(n)

    ll_type, factor = snakemake.wildcards.ll[0], snakemake.wildcards.ll[1:]
    set_transmission_limit(n, ll_type, factor, Nyears)

    set_line_nom_max(n)

    if "ATK" in opts:
        enforce_autarky(n)
    elif "ATKc" in opts:
        enforce_autarky(n, only_crossborder=True)

    n.export_to_netcdf(snakemake.output[0])<|MERGE_RESOLUTION|>--- conflicted
+++ resolved
@@ -37,13 +37,8 @@
 Inputs
 ------
 
-<<<<<<< HEAD
 - ``resources/costs.csv``: The database of cost assumptions for all included technologies for specific years from various sources; e.g. discount rate, lifetime, investment (CAPEX), fixed operation and maintenance (FOM), variable operation and maintenance (VOM), fuel costs, efficiency, carbon-dioxide intensity.
-- ``networks/elec_s{simpl}_{clusters}.nc``: confer :ref:`cluster`
-=======
-- ``data/costs.csv``: The database of cost assumptions for all included technologies for specific years from various sources; e.g. discount rate, lifetime, investment (CAPEX), fixed operation and maintenance (FOM), variable operation and maintenance (VOM), fuel costs, efficiency, carbon-dioxide intensity.
 - ``networks/elec{year}_s{simpl}_{clusters}.nc``: confer :ref:`cluster`
->>>>>>> dacfc8a9
 
 Outputs
 -------
